--- conflicted
+++ resolved
@@ -5,17 +5,10 @@
     "publisher": "Phantom",
     "package_name": "phantom_archer",
     "type": "ticketing",
-<<<<<<< HEAD
-    "license": "Copyright (c) Phantom Cyber Corporation 2016-2017",
-    "main_module": "archer_connector.pyc",
-    "app_version": "1.0.44",
-    "utctime_updated": "2018-01-27T21:14:28.000000Z",
-=======
     "license": "Copyright (c) Phantom Cyber Corporation, 2016-2018",
     "main_module": "archer_connector.pyc",
     "app_version": "1.0.45",
     "utctime_updated": "2018-01-27T21:16:02.000000Z",
->>>>>>> 4d3d0f17
     "product_vendor": "RSA",
     "product_name": "Archer GRC",
     "product_version_regex": ".*",
