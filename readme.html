--- conflicted
+++ resolved
@@ -1,13 +1,9 @@
 <!--File: readme.html
 Copyright (c) 2016-2021 Splunk Inc.
 
-<<<<<<< HEAD
 Licensed under the Apache License, Version 2.0 (the "License");
 you may not use this file except in compliance with the License.
 You may obtain a copy of the License at
-=======
-Copyright (c) 2016-2021 Splunk Inc.
->>>>>>> 5a28ead3
 
     http://www.apache.org/licenses/LICENSE-2.0
 
@@ -48,7 +44,7 @@
 If a field is specified both in the cef_mapping and in the excluded fields list, the field will be excluded and not ingested.
 
 <h3>Scheduled | Interval polling</h3>
-    
+
 <ul>
     <li>During scheduled | interval polling, for the first run, the app will start from the first record and will ingest a maximum of 100 records per poll. Then it remembers the last page and content id and stores it in the state file against the key 'last_page' & 'max_content_id'. For the following scheduled ingestions, it will consider the last_page stored in the state file and will ingest the next 100 records based on the provided Application.</li>
 </ul>
