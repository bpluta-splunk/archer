--- conflicted
+++ resolved
@@ -1,11 +1,7 @@
 # --
 # File: archer_utils.py
 #
-<<<<<<< HEAD
-# Copyright (c) Phantom Cyber Corporation, 2014-2017
-=======
 # Copyright (c) Phantom Cyber Corporation, 2014-2018
->>>>>>> 4d3d0f17
 #
 # This unpublished material is proprietary to Phantom Cyber.
 # All rights reserved. The methods and
