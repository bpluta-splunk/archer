{% extends 'widgets/widget_template.html' %}
{% load custom_template %}

{% block custom_title_prop %}{% if title_logo %}style="background-size: auto 60%; background-position: 50%; background-repeat: no-repeat; background-image: url('/app_resource/{{ title_logo }}');"{% endif %}{% endblock %}
{% block title1 %}{{ title1 }}{% endblock %}
{% block title2 %}{{ title2 }}{% endblock %}
{% block custom_tools %}
{% endblock %}

{% block widget_content %} <!-- Main Start Block -->

<!--File: list_tickets.html
Copyright (c) 2016-2021 Splunk Inc.

<<<<<<< HEAD
Licensed under the Apache License, Version 2.0 (the "License");
you may not use this file except in compliance with the License.
You may obtain a copy of the License at
=======
Copyright (c) 2016-2021 Splunk Inc.
>>>>>>> 5a28ead3

    http://www.apache.org/licenses/LICENSE-2.0

Unless required by applicable law or agreed to in writing, software distributed under
the License is distributed on an "AS IS" BASIS, WITHOUT WARRANTIES OR CONDITIONS OF ANY KIND,
either express or implied. See the License for the specific language governing permissions
and limitations under the License.
-->

<style>
    .archer a:hover {
        text-decoration:underline;
    }

    .archer .wf-table-vertical {
    width: initial;
    font-size: 12px;
    }

    .archer .wf-table-vertical td{
    padding: 8px 10px;
    border: 1px solid;
    }

    .archer .wf-table-vertical tr td:first-child {
    font-weight: bold;
    }

    .archer .wf-table-horizontal {
        border: 1px solid;
        font-size: 12px;
    }

    .archer .wf-table-horizontal th {
        text-align: center;
        border: 1px solid;
        text-transform: uppercase;
        font-weight: normal;
        padding: 5px;
    }

    .archer .wf-table-horizontal td {
        border: 1px solid;
        padding: 5px;
        padding-left: 4px;
    }

    .archer .wf-h3-style {
        font-size : 20px
    }

    .archer .wf-h4-style {
        font-size : 16px
    }

    .archer .collapse.in {
        display: block !important;
    }

    .archer .panel-collapse {
        overflow-x: auto;
    }

    .archer .glyphicon.glyphicon-dot:before {
        content: "\25cf"; font-size: 10px;
    }

    .risksense .no-word-wrap {
        white-space: nowrap;
    }

    .archer a.nowrap {
        white-space:nowrap;
    }
</style>

<div class="archer" style="overflow: auto; width: 100%; height: 100%; padding-left:10px; padding-right:10px"> <!-- Main Div -->
    {% for result in results %} <!-- loop for each result -->
        <!------------------- For each Result ---------------------->
        {% if not result.data %}
            <h4 class="wf-h4-style">No data found</h4>
        {% else %}
            <div class="results">
                <!--Default View-->
                <table class="wf-table-horizontal datatable">
                    <thead>
                        <tr>
                            {% for header in result.headers %}
                                <th>{{header}}</th>
                            {% endfor %}
                        </tr>
                    </thead>
                    <tbody> 
                        {% for data in result.data %}   
                        <tr>
                            {% for value in data %} 
                                <td>
                                    {% if value.contains %}
                                        <a href="javascript:;" onclick="context_menu(this, [{'contains': {{value.contains}}, 'value':'{{ value.value }}' }], 0, {{ container.id }}, null, false);">
                                            {{ value.value }}
                                        &nbsp;
                                        <span class="fa fa-caret-down" style="font-size: smaller;"></span>
                                        </a>
                                    {% else %}
                                        {{ value.value }}
                                    {% endif %}
                                </td>
                            {% endfor %}
                        </tr>
                        {% endfor %}
                    </tbody>
                </table>
            </div>
        {% endif %}
    {% endfor %} <!-- loop for each result end -->
</div> <!-- Main Div -->

<script>
    $.extend(true, $.fn.dataTable.defaults, {
        "searching": false,
        "bLengthChange": false,
        "language": {
            "paginate": {
                "previous": "<i class='fa fa-angle-left fa-lg'></i>",
                "next": "<i class='fa fa-angle-right fa-lg'></i>"
            }
        },
        "dom": '<"top">rt<"bottom"p><"clear">',
        drawCallback: function(settings) {
            var pagination = $(this).closest('.dataTables_wrapper').find('.dataTables_paginate');
            pagination.toggle(this.api().page.info().pages > 1);
        }
    });
    $.fn.DataTable.ext.pager.numbers_length = 5;
    $('.datatable').DataTable();
</script>
{% endblock %} <!-- Main Start Block --><|MERGE_RESOLUTION|>--- conflicted
+++ resolved
@@ -12,13 +12,9 @@
 <!--File: list_tickets.html
 Copyright (c) 2016-2021 Splunk Inc.
 
-<<<<<<< HEAD
 Licensed under the Apache License, Version 2.0 (the "License");
 you may not use this file except in compliance with the License.
 You may obtain a copy of the License at
-=======
-Copyright (c) 2016-2021 Splunk Inc.
->>>>>>> 5a28ead3
 
     http://www.apache.org/licenses/LICENSE-2.0
 
@@ -111,10 +107,10 @@
                             {% endfor %}
                         </tr>
                     </thead>
-                    <tbody> 
-                        {% for data in result.data %}   
+                    <tbody>
+                        {% for data in result.data %}
                         <tr>
-                            {% for value in data %} 
+                            {% for value in data %}
                                 <td>
                                     {% if value.contains %}
                                         <a href="javascript:;" onclick="context_menu(this, [{'contains': {{value.contains}}, 'value':'{{ value.value }}' }], 0, {{ container.id }}, null, false);">
